/**
 * http://www.privacyidea.org
 * (c) cornelius kölbel, cornelius@privacyidea.org
 *
 * 2015-01-11 Cornelius Kölbel, <cornelius@privacyidea.org>
 *
 * This code is free software; you can redistribute it and/or
 * modify it under the terms of the GNU AFFERO GENERAL PUBLIC LICENSE
 * License as published by the Free Software Foundation; either
 * version 3 of the License, or any later version.
 *
 * This code is distributed in the hope that it will be useful,
 * but WITHOUT ANY WARRANTY; without even the implied warranty of
 * MERCHANTABILITY or FITNESS FOR A PARTICULAR PURPOSE. See the
 * GNU AFFERO GENERAL PUBLIC LICENSE for more details.
 *
 * You should have received a copy of the GNU Affero General Public
 * License along with this program. If not, see <http://www.gnu.org/licenses/>.
 *
 */
angular.module("privacyideaApp")
    .controller("mainController",
                            function (Idle,
                                      $scope, $http, $location,
                                      authUrl, AuthFactory, $rootScope,
                                      $state, ConfigFactory, inform,
                                      PolicyTemplateFactory, gettext, hotkeys,
                                      U2fFactory,
                                      PollingAuthFactory) {

    hotkeys.add({
        combo: 'alt+e',
        description: gettext('Enroll a new token'),
        callback: function(event, hotkey) {
            event.preventDefault();
            $state.go('token.enroll');
        }
    });
    hotkeys.add({
        combo: 'alt+l',
        description: gettext("List tokens"),
        callback: function() {
            $state.go('token.list');
        }
    });
    hotkeys.add({
        combo: 'alt+q',
        description: gettext('Log out'),
        callback: function() {
            $scope.logout();
        }
    });
    $scope.myCountdown = "";
    // We save the previous State in the $rootScope, so that we
    // can return there
    $rootScope.$on('$stateChangeSuccess',
        function (ev, to, toParams, from, fromParams) {
            console.log("we changed the state from " + from + " to " + to);
            console.log(from);
            console.log(fromParams);
            $rootScope.previousState = {
                state: from.name,
                params: fromParams
            };
        });
    $scope.$on('IdleStart', function () {
        console.log("start idle");
    });

    $scope.$on('IdleWarn', function(e, countdown) {
        // follows after the IdleStart event, but includes a countdown
        // until the user is considered timed out
        // the countdown arg is the number of seconds remaining until then.
        // you can change the title or display a warning dialog from here.
        // you can let them resume their session by calling Idle.watch()
        $scope.myCountdown = countdown;
        console.log($scope.myCountdown);
        $scope.logoutWarning = true;
        $scope.$apply();
    });

    $scope.$on('IdleEnd', function () {
        console.log("The user has ended idling");
        $scope.logoutWarning = false;
    });

    $scope.$on('IdleTimeout', function () {
        console.log("Logout!");
        $scope.logout();
    });
    /*
     $rootScope.$on('Keepalive', function() {
        $scope.logoutWarning = false;
    });
    */

    // This holds the user object, the username, the password and the token.
    $scope.login = {username: "", password: ""};
    $scope.transactionid = "";
    AuthFactory.setUser();

    $scope.authenticate_first = function() {
        $scope.transactionid = "";
        $scope.authenticate();
    };

    $scope.authenticate = function () {
        $scope.polling = false;
        $scope.image = false;
        $http.post(authUrl, {
            username: $scope.login.username,
            password: $scope.login.password,
            transaction_id: $scope.transactionid
        }, {
            withCredentials: true
        }).success(function (data) {
            $scope.do_login_stuff(data);
        }).error(function (error) {
            console.log("Error authenticating");
            console.log(error);
            $scope.transactionid = "";
            $scope.login.password = "";
<<<<<<< HEAD
            if (!error.detail) {
                // This could be problems like 'HSM not ready'
                inform.add(error.result.error.message,
                    {type: "danger", ttl:10000});
            } else
                if (error.detail['transaction_id']) {
                    // In case of error.detail.transaction_id is present, we
                    // have a challenge response and we need to go to the state response
                    $state.go("response");
                    inform.add(gettext("Challange Response Authentication. You" +
                        " are not completely authenticated, yet."),
                        {type: "warning", ttl:10000});
                    $scope.challenge_message = error.detail.message;
                    $scope.transactionid = error.detail["transaction_id"];
                    $scope.image = error.detail.attributes.img;
                    $scope.polling = error.detail.attributes.poll;
                    console.log($scope.polling);
                    $scope.login.password = "";
                    // Now we need to start the poller
                    PollingAuthFactory.start($scope.check_authentication);
                } else {
                    inform.add(gettext("Authentication failed. ") + error.result.error.message,
                    {type: "danger", ttl: 10000});
                }
=======
            // In case of error.detail.transaction_id is present, we
            // have a challenge response and we need to go to the state response
            if (error.detail && error.detail.transaction_id) {
                $state.go("response");
                inform.add(gettext("Challenge Response Authentication. You" +
                    " are not completely authenticated, yet."),
                    {type: "warning", ttl:5000});
                $scope.challenge_message = error.detail.message;
                $scope.transactionid = error.detail["transaction_id"];
                $scope.image = error.detail.attributes.img;
                $scope.hideResponseInput = error.detail.attributes.hideResponseInput;
                $scope.polling = error.detail.attributes.poll;
                console.log($scope.polling);
                $scope.login.password = "";
                // In case of TiQR we need to start the poller
                if ($scope.polling)
                    PollingAuthFactory.start($scope.check_authentication);
                // In case of u2f we do:
                if (error.detail.attributes['u2fSignRequest']) {
                    U2fFactory.sign_request(error, $scope.login.username,
                        $scope.transactionid, $scope.do_login_stuff);
                }
            } else {
                // TODO: Do we want to display the error message?
                // This can show an attacker, if a username exists.
                inform.add(gettext("Authentication failed. ") + error.result.error.message,
                {type: "danger", ttl: 10000});
            }
>>>>>>> 55fe53b4
        }).then(function () {
            // We delete the login object, so that the password is not
            // contained in the scope
            $scope.login = {username: "", password: ""};
            }
        );
    };
    $scope.check_authentication = function() {
        // This function is used to poll, if a challenge response
        // authentication was performed successfully in the background
        // This is used for the TiQR token.
        console.log("calling check_authentication.");
        $http.post(authUrl, {
            username: $scope.login.username,
            password: "",
            transaction_id: $scope.transactionid
        }, {
            withCredentials: true
        }).success(function (data) {
            $scope.do_login_stuff(data);
            PollingAuthFactory.stop();
        })
    };

    $scope.do_login_stuff = function(data) {
        AuthFactory.setUser(data.result.value.username,
                data.result.value.realm,
                data.result.value.token,
                data.result.value.role,
                data.result.value.rights);
            $scope.privacyideaVersionNumber = data.versionnumber;
            $scope.loggedInUser = AuthFactory.getUser();
            timeout = data.result.value.logout_time;
            PolicyTemplateFactory.setUrl(data.result.value.policy_template_url);
            console.log(timeout);
            Idle.setIdle(timeout-10);
            Idle.watch();
            console.log("successfully authenticated");
            console.log($scope.loggedInUser);
            $location.path("/token");
            // clear old error messages
            inform.clear();
            inform.add(gettext("privacyIDEA UI supports hotkeys. Use '?' to" +
                    " get help."), {type: "info", ttl: 10000});
            $scope.transactionid = "";
    };

    $scope.logout = function () {
        // logout: Clear the user and the auth_token.
        AuthFactory.dropUser();
        $scope.loggedInUser = {};
        $scope.privacyideaVersionNumber = null;
        $scope.logoutWarning = false;
        $scope.myCountdown = "";
        $state.go("login");
        Idle.unwatch();
    };

    $scope.about = function() {
        $('#dialogAbout').modal();
    };

    $rootScope.showError = false;
    $scope.errorOK = function () {
        // This will hide the error again
        $rootScope.showError = false;
    };

    $rootScope.showInfo = false;
    $scope.infoOK = function () {
        // This will hide the error again
        $rootScope.showInfo = false;
    };


    $scope.createDefaultRealm = function () {
        var resolver_params = {type: "passwdresolver", filename: "/etc/passwd"};
        var realm_params = {resolvers: "deflocal"};
        ConfigFactory.setResolver("deflocal",
            resolver_params,
            function(data) {
                if (data.result.value) {
                    // The resolver is created, we can create the realm
                    ConfigFactory.setRealm("defrealm",
                        realm_params, function (data) {
                            if (data.result.value) {
                                inform.add(gettext("Realm defrealm created."),
                                {type: "info"});

                            }
                        });
                }
        });

    }


});<|MERGE_RESOLUTION|>--- conflicted
+++ resolved
@@ -116,36 +116,10 @@
         }).success(function (data) {
             $scope.do_login_stuff(data);
         }).error(function (error) {
-            console.log("Error authenticating");
+            console.log("challenge response");
             console.log(error);
             $scope.transactionid = "";
             $scope.login.password = "";
-<<<<<<< HEAD
-            if (!error.detail) {
-                // This could be problems like 'HSM not ready'
-                inform.add(error.result.error.message,
-                    {type: "danger", ttl:10000});
-            } else
-                if (error.detail['transaction_id']) {
-                    // In case of error.detail.transaction_id is present, we
-                    // have a challenge response and we need to go to the state response
-                    $state.go("response");
-                    inform.add(gettext("Challange Response Authentication. You" +
-                        " are not completely authenticated, yet."),
-                        {type: "warning", ttl:10000});
-                    $scope.challenge_message = error.detail.message;
-                    $scope.transactionid = error.detail["transaction_id"];
-                    $scope.image = error.detail.attributes.img;
-                    $scope.polling = error.detail.attributes.poll;
-                    console.log($scope.polling);
-                    $scope.login.password = "";
-                    // Now we need to start the poller
-                    PollingAuthFactory.start($scope.check_authentication);
-                } else {
-                    inform.add(gettext("Authentication failed. ") + error.result.error.message,
-                    {type: "danger", ttl: 10000});
-                }
-=======
             // In case of error.detail.transaction_id is present, we
             // have a challenge response and we need to go to the state response
             if (error.detail && error.detail.transaction_id) {
@@ -171,10 +145,11 @@
             } else {
                 // TODO: Do we want to display the error message?
                 // This can show an attacker, if a username exists.
+				// But this can also be due to a problem like
+				// "HSM not ready".
                 inform.add(gettext("Authentication failed. ") + error.result.error.message,
                 {type: "danger", ttl: 10000});
             }
->>>>>>> 55fe53b4
         }).then(function () {
             // We delete the login object, so that the password is not
             // contained in the scope
