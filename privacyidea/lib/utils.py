--- conflicted
+++ resolved
@@ -1128,7 +1128,6 @@
         return "<error when censoring connect string>"
 
 
-<<<<<<< HEAD
 def fetch_one_resource(table, **query):
     """
     Given an SQLAlchemy table and query keywords, fetch exactly one result and return it.
@@ -1139,7 +1138,8 @@
         return table.query.filter_by(**query).one()
     except sqlalchemy.orm.exc.NoResultFound:
         raise ResourceNotFoundError(u"The requested {!s} could not be found.".format(table.__name__))
-=======
+
+
 def truncate_comma_list(data, max_len):
     """
     This function takes a string with a comma separated list and
@@ -1220,5 +1220,4 @@
                 ret = False
                 comment.append("Missing character in PIN: {0!s}".format(chars[c]))
 
-    return ret, ",".join(comment)
->>>>>>> da8b43bf
+    return ret, ",".join(comment)