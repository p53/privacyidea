# -*- coding: utf-8 -*-
#
#  2017-11-24 Cornelius Kölbel <cornelius.koelbel@netknights.it>
#             Use HSM for iv in aes_encrypt
#  2017-10-17 Cornelius Kölbel <cornelius.koelbel@netknights.it>
#             Add encryption/decryption for PSKC containers.
#  2016-04-08 Cornelius Kölbel <cornelius@privacyidea.org>
#             Avoid consecutive if statements
#
#  privacyIDEA is a fork of LinOTP
#  May 08, 2014 Cornelius Kölbel
#  License:  AGPLv3
#  contact:  http://www.privacyidea.org
#
#  Copyright (C) 2010 - 2014 LSE Leading Security Experts GmbH
#  License:  AGPLv3
#  contact:  http://www.linotp.org
#            http://www.lsexperts.de
#            linotp@lsexperts.de
#
# This code is free software; you can redistribute it and/or
# modify it under the terms of the GNU AFFERO GENERAL PUBLIC LICENSE
# License as published by the Free Software Foundation; either
# version 3 of the License, or any later version.
#
# This code is distributed in the hope that it will be useful,
# but WITHOUT ANY WARRANTY; without even the implied warranty of
# MERCHANTABILITY or FITNESS FOR A PARTICULAR PURPOSE.  See the
# GNU AFFERO GENERAL PUBLIC LICENSE for more details.
#
# You should have received a copy of the GNU Affero General Public
# License along with this program.  If not, see <http://www.gnu.org/licenses/>.
#
"""
contains all crypto functions.
Security module functions are contained under lib/security/

This lib.cryto is tested in tests/test_lib_crypto.py
"""
from __future__ import division
import hmac
import logging
from hashlib import sha256
import random
import string
from .log import log_with
from .error import HSMException
import binascii
import ctypes
from Crypto.Hash import SHA as SHA1
from Crypto.Hash import SHA256 as HashFunc
from Crypto.Cipher import AES
from Crypto.PublicKey import RSA
import os
import base64
try:
    from Crypto.Signature import pkcs1_15
    SIGN_WITH_RSA = False
except ImportError:
    # Bummer the version of PyCrypto has no PKCS1_15
    SIGN_WITH_RSA = True
import passlib.hash
import sys
import traceback
from six import PY2, text_type

<<<<<<< HEAD
from privacyidea.lib.framework import get_app_local_store, get_app_config_value, get_app_config
=======
if not PY2:
    long = int
>>>>>>> 3d8b761b

FAILED_TO_DECRYPT_PASSWORD = "FAILED TO DECRYPT PASSWORD!"

(ma, mi, _, _, _,) = sys.version_info
pver = float(int(ma) + int(mi) * 0.1)

log = logging.getLogger(__name__)

c_hash = {'sha1': SHA1,
          'sha256': HashFunc}

try:
    from Crypto.Hash import SHA224
    c_hash['sha224'] = SHA224
except:  # pragma: no cover
    log.warning('Your system does not support Crypto SHA224 hash algorithm')

try:
    from Crypto.Hash import SHA384
    c_hash['sha384'] = SHA384
except:  # pragma: no cover
    log.warning('Your system does not support Crypto SHA384 hash algorithm')

try:
    from Crypto.Hash import SHA512
    c_hash['sha512'] = SHA512
except:  # pragma: no cover
    log.warning('Your system does not support Crypto SHA512 hash algorithm')


# constant - later taken from the env?
CONFIG_KEY = 1
TOKEN_KEY = 2
VALUE_KEY = 3


class SecretObj(object):
    def __init__(self, val, iv, preserve=True):
        self.val = val
        self.iv = iv
        self.bkey = None
        self.preserve = preserve

    def getKey(self):
        log.warn('Requesting secret key '
                 '- verify the usage scope and zero + free ')
        return decrypt(self.val, self.iv)

    def getPin(self):
        return decrypt(self.val, self.iv)

    def compare(self, key):
        bhOtpKey = binascii.unhexlify(key)
        enc_otp_key = encrypt(bhOtpKey, self.iv)
        otpKeyEnc = binascii.hexlify(enc_otp_key)
        return (otpKeyEnc == self.val)

    def hmac_digest(self, data_input, hash_algo):
        self._setupKey_()
        if pver > 2.6:
            # only for debugging
            _hex_kex = binascii.hexlify(self.bkey)
            h = hmac.new(self.bkey, data_input, hash_algo).digest()
        else:
            h = hmac.new(self.bkey, str(data_input), hash_algo).digest()
        self._clearKey_(preserve=self.preserve)
        return h

    def aes_decrypt(self, data_input):
        '''
        support inplace aes decryption for the yubikey

        :param data_input: data, that should be decrypted
        :return: the decrypted data
        '''
        self._setupKey_()
        aes = AES.new(self.bkey, AES.MODE_ECB)
        msg_bin = aes.decrypt(data_input)
        self._clearKey_(preserve=self.preserve)
        return msg_bin

# This is never used. So we will remove it.
#    def encryptPin(self):
#        self._setupKey_()
#        res = encryptPin(self.bkey)
#        self._clearKey_(preserve=self.preserve)
#        return res

    def _setupKey_(self):
        if self.bkey is None:
            akey = decrypt(self.val, self.iv)
            self.bkey = binascii.unhexlify(akey)
            zerome(akey)
            del akey

    def _clearKey_(self, preserve=False):
        if preserve is False and self.bkey is not None:
            zerome(self.bkey)
            del self.bkey

    # This is used to remove the encryption key from the memory, but
    # this could also disturb the garbage collector and lead to memory eat ups.
    def __del__(self):
        self._clearKey_()
        
# This is never used. It would be used for something like:
# with SecretObj:
#    ....
#    def __enter__(self):
#        self._clearKey_()
#
#    def __exit__(self, typ, value, traceback):
#        self._clearKey_()


# def check(st):
#     """
#     calculate the checksum of st
#     :param st: input string
#     :return: the checksum code as 2 hex bytes
#     """
#     summ = 0
#     arry = bytearray(st)
#     for x in arry:
#         summ = summ ^ x
#     res = str(hex(summ % 256))[2:]
#     if len(res) < 2:
#         res = '0' * (2 - len(res)) + res
#     return res.upper()

#
# def kdf2(sharesecret, nonce,
#          activationcode, length,
#          iterations=10000,
#          digest='SHA256', macmodule=HMAC, checksum=True):
#     '''
#     key derivation function
#
#     - takes the shared secret, an activation code and a nonce to generate a
#          new key
#     - the last 4 btyes (8 chars) of the nonce is the salt
#     - the last byte    (2 chars) of the activation code are the checksum
#     - the activation code mitght contain '-' signs for grouping char blocks
#        aabbcc-ddeeff-112233-445566
#
#     :param sharedsecret:    hexlified binary value
#     :param nonce:           hexlified binary value
#     :param activationcode:  base32 encoded value
#
#     '''
#     digestmodule = c_hash.get(digest.lower(), None)
#
#     byte_len = 2
#     salt_len = 8 * byte_len
#
#     salt = u'' + nonce[-salt_len:]
#     bSalt = binascii.unhexlify(salt)
#     activationcode = activationcode.replace('-', '')
#
#     acode = activationcode
#     if checksum is True:
#         acode = str(activationcode)[:-2]
#
#     try:
#         bcode = base64.b32decode(acode)
#
#     except Exception as exx:
#         error = "Error during decoding activationcode %r: %r" % (acode, exx)
#         log.error(error)
#         raise Exception(error)
#
#     if checksum is True:
#         checkCode = str(activationcode[-2:])
#         veriCode = str(check(bcode)[-2:])
#         if checkCode != veriCode:
#             raise Exception('[crypt:kdf2] activation code checksum error!! '
#                             ' [%s]%s:%s' % (acode, veriCode, checkCode))
#
#     activ = binascii.hexlify(bcode)
#     passphrase = u'' + sharesecret + activ + nonce[:-salt_len]
#     #keyStream = PBKDF2(binascii.unhexlify(passphrase),
#     #                   bSalt, iterations=iterations,
#     #                   digestmodule=digestmodule)
#     #key = keyStream.read(length)
#     key = pbkdf2_sha256(binascii.unhexlify(passphrase),
#                         salt=bSalt, rounds=iterations)
#     return key


@log_with(log, log_entry=False, log_exit=False)
def hash(val, seed, algo=None):
    log.debug('hash()')
    m = sha256()
    m.update(val.encode('utf-8'))
    m.update(seed)
    return m.digest()


def hash_with_pepper(password, rounds=10023, salt_size=10):
    """
    Hash function to hash with salt and pepper. The pepper is read from
    "PI_PEPPER" from pi.cfg.

    Is used with admins and passwordReset

    :return: Hash string
    """
    key = get_app_config_value("PI_PEPPER", "missing")
    pw_dig = passlib.hash.pbkdf2_sha512.encrypt(key + password, rounds=rounds,
                                                salt_size=salt_size)
    return pw_dig


def verify_with_pepper(passwordhash, password):
    # get the password pepper
    password = password or ""
    key = get_app_config_value("PI_PEPPER", "missing")
    success = passlib.hash.pbkdf2_sha512.verify(key + password, passwordhash)
    return success


def init_hsm():
    """
    Initialize the HSM in the app-local store

    The config file pi.cfg may contain PI_HSM_MODULE and parameters like:
    PI_HSM_MODULE_MODULE
    PI_HSM_MODULE_SLOT_ID...

    :return: hsm object
    """
    app_store = get_app_local_store()
    if "pi_hsm" not in app_store or not isinstance(app_store["pi_hsm"], dict):
        config = get_app_config()
        HSM_config = {"obj": create_hsm_object(config)}
        app_store["pi_hsm"] = HSM_config
        log.info("Initialized HSM object {0}".format(HSM_config))
    return app_store["pi_hsm"]["obj"]


def get_hsm(require_ready=True):
    """
    Check that the HSM has been set up properly and return it.
    If it is None, raise a HSMException.
    If it is not ready, raise a HSMException. Optionally, the ready check can be disabled.
    :param require_ready: Check whether the HSM is ready
    :return: a HSM module object
    """
    hsm = init_hsm()
    if hsm is None:
        raise HSMException('hsm is None!')
    if require_ready and not hsm.is_ready:
        raise HSMException('hsm not ready!')
    return hsm


def set_hsm_password(password):
    """
    Set the password for the HSM. Raises an exception if the HSM is already set up.
    :param password: password string
    :return: boolean flag indicating whether the HSM is ready now
    """
    hsm = init_hsm()
    if hsm.is_ready:
        raise HSMException("HSM already set up.")
    return hsm.setup_module({"password": password})


@log_with(log, log_entry=False)
def encryptPassword(password):
    from privacyidea.lib.utils import to_utf8
    hsm = get_hsm()
    try:
        ret = hsm.encrypt_password(to_utf8(password))
    except Exception as exx:  # pragma: no cover
        log.warning(exx)
        ret = "FAILED TO ENCRYPT PASSWORD!"
    return ret


@log_with(log, log_entry=False)
def encryptPin(cryptPin):
    hsm = get_hsm()
    ret = hsm.encrypt_pin(cryptPin)
    return ret


@log_with(log, log_exit=False)
def decryptPassword(cryptPass, convert_unicode=False):
    """
    Decrypt the encrypted password ``cryptPass`` and return it.
    If an error occurs during decryption, return FAILED_TO_DECRYPT_PASSWORD.

    :param cryptPass: bytestring
    :param convert_unicode: If true, interpret the decrypted password as an UTF-8 string
                            and convert it to unicode. If an error occurs here,
                            the original bytestring is returned.
    """
    # NOTE: Why do we have the ``convert_unicode`` parameter?
    # Up until now, this always returned bytestrings. However, this breaks
    # LDAP and SQL resolvers, which expect this to return an unicode string
    # (and this makes more sense, because ``encryptPassword`` also
    # takes unicode strings!). But always returning unicode might break
    # other call sites of ``decryptPassword``. So we add the
    # keyword argument to avoid breaking compatibility.
    from privacyidea.lib.utils import to_unicode
    hsm = get_hsm()
    try:
        ret = hsm.decrypt_password(cryptPass)
    except Exception as exx:  # pragma: no cover
        log.warning(exx)
        ret = FAILED_TO_DECRYPT_PASSWORD
    try:
        if convert_unicode:
            ret = to_unicode(ret)
    except Exception as exx:  # pragma: no cover
        log.warning(exx)
        # just keep ``ret`` as a bytestring in that case
    return ret


@log_with(log, log_exit=False)
def decryptPin(cryptPin):
    hsm = get_hsm()
    ret = hsm.decrypt_pin(cryptPin)
    return ret


@log_with(log, log_entry=False)
def encrypt(data, iv, id=0):
    '''
    encrypt a variable from the given input with an initialiation vector

    :param input: buffer, which contains the value
    :type  input: buffer of bytes
    :param iv:    initilaitation vector
    :type  iv:    buffer (20 bytes random)
    :param id:    contains the id of which key of the keyset should be used
    :type  id:    int
    :return:      encryted buffer


    '''
    hsm = get_hsm()
    ret = hsm.encrypt(data, iv, id)
    return ret


@log_with(log, log_exit=False)
def decrypt(input, iv, id=0):
    '''
    decrypt a variable from the given input with an initialiation vector

    :param input: buffer, which contains the crypted value
    :type  input: buffer of bytes
    :param iv:    initilaitation vector
    :type  iv:    buffer (20 bytes random)
    :param id:    contains the id of which key of the keyset should be used
    :type  id:    int
    :return:      decryted buffer

    '''
    hsm = get_hsm()
    ret = hsm.decrypt(input, iv, id)
    return ret


@log_with(log, log_exit=False)
def aes_decrypt(key, iv, cipherdata, mode=AES.MODE_CBC):
    """
    Decrypts the given cipherdata with the key/iv.

    :param key: The encryption key
    :type key: binary string
    :param iv: The initialization vector
    :type iv: binary string
    :param cipherdata: The cipher text
    :type cipherdata: binary string
    :param mode: The AES MODE
    :return: plain text in binary data
    """
    aes = AES.new(key, mode, iv)
    output = aes.decrypt(cipherdata)
    padding = ord(output[-1])
    # remove padding
    output = output[0:-padding]
    return output


def aes_encrypt(key, iv, data, mode=AES.MODE_CBC):
    """
    encrypts the given data with key/iv

    :param key: The encryption key
    :type key: binary string
    :param iv: The initialization vector
    :type iv: binary string
    :param cipherdata: The cipher text
    :type cipherdata: binary string
    :param mode: The AES MODE
    :return: plain text in binary data
    """
    aes = AES.new(key, mode, iv)
    # pad data
    num_pad = aes.block_size - (len(data) % aes.block_size)
    data = data + chr(num_pad) * num_pad
    output = aes.encrypt(data)
    return output


def aes_encrypt_b64(key, data):
    """
    This function encrypts the data using AES-128-CBC. It generates
    and adds an IV.
    This is used for PSKC.

    :param key: Encryption key (binary format)
    :param data: Data to encrypt
    :return: base64 encrypted output, containing IV
    """
    iv = geturandom(16)
    encdata = aes_encrypt(key, iv, data)
    return base64.b64encode(iv + encdata)


def aes_decrypt_b64(key, data_b64):
    """
    This function decrypts base64 encoded data (containing the IV)
    using AES-128-CBC. Used for PSKC

    :param key: binary key
    :param data_b64: base64 encoded data (IV + encdata)
    :return: encrypted data
    """
    data_bin = base64.b64decode(data_b64)
    iv = data_bin[:16]
    encdata = data_bin[16:]
    output = aes_decrypt(key, iv, encdata)
    return output


# @log_with(log)
def geturandom(length=20, hex=False):
    '''
    get random - from the security module

    :param length: length of the returned bytes - default is 20 bytes
    :type length: int
    :param hex: convert result to hexstring
    :type hex: bool

    :return: buffer of bytes

    '''
    hsm = get_hsm()
    ret = hsm.random(length)
        
    if hex:
        ret = binascii.hexlify(ret)
    return ret

# some random functions based on geturandom #################################


class urandom(object):

    precision = 12

    @staticmethod
    def random():
        """
        get random float value between 0.0 and 1.0

        :return: float value
        """
        # get a binary random string
        randhex = geturandom(urandom.precision, hex=True)

        # convert this to an integer
        randi = int(randhex, 16) * 1.0

        # get the max integer
        intmax = 2 ** (8 * urandom.precision) * 1.0

        # scale the integer to an float between 0.0 and 1.0
        randf = randi / intmax

        return randf

    @staticmethod
    def uniform(start, end=None):
        """
        get a floating value between start and end

        :param start: start floating value
        :param end: end floating value
        :return: floating value between start and end
        """
        if end is None:
            end = start
            start = 0.0

        # make sure we have a float
        startf = start * 1.0

        dist = (end - start)
        # if end lower than start invert the distance and start at the end
        if dist < 0:
            dist = dist * -1.0
            startf = end * 1.0

        ret = urandom.random()

        # result is start value + stretched distance
        res = startf + ret * dist

        return res

    @staticmethod
    def randint(start, end=None):
        """
        get random integer in between of start and end

        :return: random int
        """
        if end is None:
            end = start
            start = 0

        dist = end - start
        # if end lower than start invert the distance and start at the end
        if dist < 0:
            dist = dist * -1
            start = end

        randf = urandom.random()

        # result is start value + stretched distance
        ret = int(start + randf * dist)

        return ret

    @staticmethod
    def choice(array):
        '''
        get one out of an array

        :param array: sequence - string or list
        :return: array element
        '''
        size = len(array)
        idx = urandom.randint(0, size)
        return array[idx]

    @staticmethod
    def randrange(start, stop=None, step=1):
        """
        get one out of a range of values

        :param start: start of range
        :param stop: end value
        :param step: the step distance between two values

        :return: int value
        """
        if stop is None:
            stop = start
            start = 0
        # see python definition of randrange
        res = urandom.choice(range(start, stop, step))
        return res


def get_rand_digit_str(length=16):
    """
    return a string of digits with a defined length
    using the urandom

    This is used for creating transaction ids of challenges.
    It does not work for length==1!

    :return: random string
    :rtype: basestring
    """
    if length == 1:
        raise ValueError("get_rand_digit_str only works for values > 1")
    clen = int(length / 2.4 + 0.5)
    randd = geturandom(clen, hex=True)
    s = "{0:d}".format((int(randd, 16)))
    if len(s) < length:
        s = "0" * (length - len(s)) + s
    elif len(s) > length:
        s = s[:length]
    return s


def get_alphanum_str(length=16):
    """
    return a string of alphanumeric characters

    :return: random string
    :rtype: basestring
    """
    ret = ""
    for i in range(length):
        ret += random.choice(string.ascii_letters + string.digits)
    return ret


def zerome(bufferObject):
    '''
    clear a string value from memory

    :param string: the string variable, which should be cleared
    :type  string: string or key buffer

    :return:    - nothing -
    '''
    data = ctypes.POINTER(ctypes.c_char)()
    size = ctypes.c_int()  # Note, int only valid for python 2.5
    ctypes.pythonapi.PyObject_AsCharBuffer(ctypes.py_object(bufferObject),
                                           ctypes.pointer(data),
                                           ctypes.pointer(size))
    ctypes.memset(data, 0, size.value)

    return


class Sign(object):
    """
    Signing class that is used to sign Audit Entries and to sign API responses.
    """
    def __init__(self, private_file, public_file):
        """
        :param private_file: The privacy Key file
        :type private_file: filename
        :param public_file:  The public key file
        :type public_file: filename
        :return: Sign Object
        """
        self.private = ""
        self.public = ""
        try:
            f = open(private_file, "r")
            self.private = f.read()
            f.close()
        except Exception as e:
            log.error("Error reading private key {0!s}: ({1!r})".format(private_file, e))
            raise e

        try:
            f = open(public_file, "r")
            self.public = f.read()
            f.close()
        except Exception as e:
            log.error("Error reading public key {0!s}: ({1!r})".format(public_file, e))
            raise e

    def sign(self, s):
        """
        Create a signature of the string s

        :param s: String to sign
        :type s: str
        :return: The signature of the string
        :rtype: long
        """
        if isinstance(s, text_type):
            s = s.encode('utf8')
        RSAkey = RSA.importKey(self.private)
        if SIGN_WITH_RSA:
            hashvalue = HashFunc.new(s).digest()
            signature = RSAkey.sign(hashvalue, 1)
        else:
            hashvalue = HashFunc.new(s)
            signature = pkcs1_15.new(RSAkey).sign(hashvalue)
        s_signature = str(signature[0])
        return s_signature

    def verify(self, s, signature):
        """
        Check the signature of the string s

        :param s: String to check
        :type s: str
        :param signature: the signature to compare
        :type signature: str
        """
        if isinstance(s, text_type):
            s = s.encode('utf8')
        r = False
        try:
            RSAkey = RSA.importKey(self.public)
            signature = long(signature)
            if SIGN_WITH_RSA:
                hashvalue = HashFunc.new(s).digest()
                r = RSAkey.verify(hashvalue, (signature,))
            else:
                hashvalue = HashFunc.new(s)
                pkcs1_15.new(RSAkey).verify(hashvalue, signature)
        except Exception as _e:  # pragma: no cover
            log.error("Failed to verify signature: {0!r}".format(s))
            log.debug("{0!s}".format(traceback.format_exc()))
        return r


def create_hsm_object(config):
    """
    This creates an HSM object from the given config dictionary.
    The config dictionary are the values that appear in pi.cfg.

    It is needed PI_HSM_MODULE and all other values
    PI_HSM_MODULE_* depending on the module implementation.

    :param config: A configuration dictionary
    :return: A HSM object
    """
    hsm_module_name = config.get("PI_HSM_MODULE",
                                 "privacyidea.lib.security.default.DefaultSecurityModule")
    module_parts = hsm_module_name.split(".")
    package_name = ".".join(module_parts[:-1])
    class_name = module_parts[-1]
    mod = __import__(package_name, globals(), locals(), [class_name])
    hsm_class = getattr(mod, class_name)
    log.info("initializing HSM class: {0!s}".format(hsm_class))
    if not hasattr(hsm_class, "setup_module"):  # pragma: no cover
        raise NameError("Security Module AttributeError: " + package_name + "." +
                        class_name + " instance has no attribute 'setup_module'")

    hsm_parameters = {}
    if class_name == "DefaultSecurityModule":
        hsm_parameters = {"file": config.get("PI_ENCFILE")}
    else:
        # get all parameters by splitting every config entry starting with PI_HSM_MODULE_
        # and pass this as a config object to hsm_class.
        hsm_parameters = {}
        for key in config.keys():
            if key.startswith("PI_HSM_MODULE_"):
                param = key[len("PI_HSM_MODULE_"):].lower()
                hsm_parameters[param] = config.get(key)
        logging_params = dict(hsm_parameters)
        if "password" in logging_params:
            logging_params["password"] = "XXXX"
        log.info("calling HSM module with parameters {0}".format(logging_params))

    return hsm_class(hsm_parameters)<|MERGE_RESOLUTION|>--- conflicted
+++ resolved
@@ -63,13 +63,9 @@
 import sys
 import traceback
 from six import PY2, text_type
-
-<<<<<<< HEAD
 from privacyidea.lib.framework import get_app_local_store, get_app_config_value, get_app_config
-=======
 if not PY2:
     long = int
->>>>>>> 3d8b761b
 
 FAILED_TO_DECRYPT_PASSWORD = "FAILED TO DECRYPT PASSWORD!"
 
