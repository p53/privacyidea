# -*- coding: utf-8 -*-
"""
This tests the file lib.utils
"""
from .base import MyTestCase

from privacyidea.lib.utils import (parse_timelimit,
                                   check_time_in_range, parse_proxy,
                                   check_proxy, reduce_realms, is_true,
                                   parse_date, compare_condition,
                                   get_data_from_params, parse_legacy_time,
                                   int_to_hex, compare_value_value,
                                   parse_time_offset_from_now,
                                   parse_timedelta, to_unicode,
                                   hash_password, PasswordHash, check_ssha,
<<<<<<< HEAD
                                   check_sha, otrs_sha256, parse_int, check_crypt)
=======
                                   check_sha, otrs_sha256, parse_int,
                                   convert_column_to_unicode)
>>>>>>> 42b02149
from datetime import timedelta, datetime
from netaddr import IPAddress, IPNetwork, AddrFormatError
from dateutil.tz import tzlocal, tzoffset
from privacyidea.lib.tokenclass import DATE_FORMAT
import hashlib


class UtilsTestCase(MyTestCase):

    def test_01_timelimit(self):
        c, tdelta = parse_timelimit("1/5s")
        self.assertEqual(c, 1)
        self.assertEqual(tdelta, timedelta(seconds=5))

        c, tdelta = parse_timelimit("5/10M")
        self.assertEqual(c, 5)
        self.assertEqual(tdelta, timedelta(minutes=10))

        c, tdelta = parse_timelimit(" 5 / 10M ")
        self.assertEqual(c, 5)
        self.assertEqual(tdelta, timedelta(minutes=10))

        c, tdelta = parse_timelimit("7/120h")
        self.assertEqual(c, 7)
        self.assertEqual(tdelta, timedelta(hours=120))
        self.assertEqual(tdelta, timedelta(days=5))

        # A missing time specifier raises an Exception
        self.assertRaises(Exception, parse_timelimit, "7/12")

        # A non number raises an Exception
        self.assertRaises(Exception, parse_timelimit, "seven/12m")

    def test_02_timedelta(self):
        tdelta = parse_timedelta("123d")
        self.assertEqual(tdelta, timedelta(days=123))

        tdelta = parse_timedelta("31h")
        self.assertEqual(tdelta, timedelta(hours=31))

        tdelta = parse_timedelta(" 2y")
        self.assertEqual(tdelta, timedelta(days=2*365))

        tdelta = parse_timedelta("30 m ")
        self.assertEqual(tdelta, timedelta(minutes=30))

        # A missing time specifier raises an Exception
        self.assertRaises(Exception, parse_timedelta, "7")

        # A non number raises an Exception
        self.assertRaises(Exception, parse_timedelta, "sevenm")

    def test_03_check_time_in_range(self):
        # April 5th, 2016 is a Tuesday
        t = datetime(2016, 4, 5, hour=9, minute=12)
        r = check_time_in_range("Mon-Fri: 09:00-17:30", t)
        self.assertEqual(r, True)
        r = check_time_in_range("Mon - Fri : 09:00- 17:30", t)
        self.assertEqual(r, True)
        r = check_time_in_range("Sat-Sun:10:00-15:00, Mon - Fri : 09:00- "
                                "17:30", t)
        self.assertEqual(r, True)

        # Short time description
        r = check_time_in_range("Tue: 9-15", t)
        self.assertEqual(r, True)
        r = check_time_in_range("Tue: 9-15:1", t)
        self.assertEqual(r, True)

        # day out of range
        r = check_time_in_range("Wed - Fri: 09:00-17:30", t)
        self.assertEqual(r, False)

        # time out of range
        r = check_time_in_range("Mon-Fri: 09:30-17:30", t)
        self.assertEqual(r, False)

        # A time with a missing leading 0 matches anyway
        r = check_time_in_range("Mon-Fri: 9:12-17:30", t)
        self.assertEqual(r, True)

        # Nonsense will not match
        r = check_time_in_range("Mon-Wrong: asd-17:30", t)
        self.assertEqual(r, False)

    def test_04_check_overrideclient(self):
        proxy_def = " 10.0.0.12, 1.2.3.4/16> 192.168.1.0/24, 172.16.0.1 " \
                    ">10.0.0.0/8   "
        r = parse_proxy(proxy_def)

        self.assertEqual(len(r), 3)
        for proxy, clients in r.items():
            if IPAddress("10.0.0.12") in proxy:
                self.assertTrue(IPAddress("1.2.3.4") in clients)
            elif IPAddress("1.2.3.3") in proxy:
                self.assertTrue(IPAddress("192.168.1.1") in clients)
            elif IPAddress("172.16.0.1") in proxy:
                self.assertEqual(clients, IPNetwork("10.0.0.0/8"))
            else:
                assert("The proxy {0!s} was not found!".format(proxy))

        self.assertTrue(check_proxy("10.0.0.12", "1.2.3.4", proxy_def))
        self.assertFalse(check_proxy("10.0.0.11", "1.2.3.4", proxy_def))
        self.assertTrue(check_proxy("1.2.3.10", "192.168.1.12", proxy_def))
        self.assertFalse(check_proxy("172.16.0.1", "1.2.3.4", proxy_def))
        self.assertTrue(check_proxy("172.16.0.1", "10.1.2.3", proxy_def))

        # Wrong proxy setting. No commas (issue 526)
        proxy_def = " 10.0.0.12 1.2.3.4/16> 192.168.1.0/24 172.16.0.1 " \
                    ">10.0.0.0/8   "
        self.assertRaises(AddrFormatError, parse_proxy, proxy_def)
        self.assertFalse(check_proxy("10.0.0.12", "1.2.3.4", proxy_def))

    def test_05_reduce_realms(self):
        realms = {'defrealm': {'default': False,
                               'option': '',
                               'resolver': [
                                    {'priority': None,
                                     'type': 'passwdresolver',
                                     'name': 'deflocal'}]},
                  'localsql': {'default': True,
                               'option': '',
                               'resolver': [
                                    {'priority': None,
                                     'type': 'sqlresolver',
                                     'name': 'localusers2'}]}}
        # The policy dictionary contains much more entries, but for us only
        # the realm is relevant
        policies = [{'realm': []}]
        r = reduce_realms(realms, policies)
        self.assertTrue("defrealm" in r)
        self.assertTrue("localsql" in r)

        policies = [{'realm': []},
                    {'realm': ["defrealm"]}]
        r = reduce_realms(realms, policies)
        self.assertTrue("defrealm" in r)
        self.assertTrue("localsql" in r)

        policies = [{'realm': ["defrealm"]},
                    {'realm': []}]
        r = reduce_realms(realms, policies)
        self.assertTrue("defrealm" in r)
        self.assertTrue("localsql" in r)

        policies = [{'realm': ["localsql"]},
                    {'realm': ["defrealm"]}]
        r = reduce_realms(realms, policies)
        self.assertTrue("defrealm" in r, r)
        self.assertTrue("localsql" in r, r)

        policies = [{'realm': ["localsql"]},
                    {'realm': ["localsql", "defrealm"]}]
        r = reduce_realms(realms, policies)
        self.assertTrue("defrealm" in r)
        self.assertTrue("localsql" in r)

        policies = [{'realm': ["realm1", "localsql", "realm2"]},
                    {'realm': ["localsql", "realm1"]}]
        r = reduce_realms(realms, policies)
        self.assertTrue("defrealm" not in r)
        self.assertTrue("localsql" in r)

    def test_06_is_true(self):
        self.assertFalse(is_true(None))
        self.assertFalse(is_true(0))
        self.assertFalse(is_true("0"))
        self.assertFalse(is_true(False))
        self.assertFalse(is_true("false"))

        self.assertTrue(is_true(1))
        self.assertTrue(is_true("1"))
        self.assertTrue(is_true("True"))
        self.assertTrue(is_true("TRUE"))
        self.assertTrue(is_true(True))

    def test_07_parse_date(self):
        d = parse_date("+12m")
        self.assertTrue(datetime.now(tzlocal()) < d)

        d = parse_date(" +12m ")
        self.assertTrue(datetime.now(tzlocal()) < d)

        d = parse_date(" +12H ")
        self.assertTrue(datetime.now(tzlocal()) + timedelta(hours=11) < d)

        d = parse_date(" +12d ")
        self.assertTrue(datetime.now(tzlocal()) + timedelta(days=11) < d)

        d = parse_date("")
        self.assertTrue(datetime.now(tzlocal()) >= d)

        d = parse_date("2016/12/23")
        self.assertEqual(d, datetime(2016, 12, 23))

        d = parse_date("23.12.2016")
        self.assertEqual(d, datetime(2016, 12, 23))

        d = parse_date("2016/12/23 9:30pm")
        self.assertEqual(d, datetime(2016, 12, 23, hour=21, minute=30))

        d = parse_date("2016/12/23 10:30am")
        self.assertEqual(d, datetime(2016, 12, 23, hour=10, minute=30))

        d = parse_date("23.12.2016 21:30")
        self.assertEqual(d, datetime(2016, 12, 23, hour=21, minute=30))

        d = parse_date("23.12.2016 6:30")
        self.assertEqual(d, datetime(2016, 12, 23, hour=6, minute=30))

        d = parse_date("23.12.16")
        self.assertEqual(d, datetime(2016, 12, 23, 0, 0))

        d = parse_date("2017-04-27T12:00+0200")
        self.assertEqual(d, datetime(2017, 04, 27, 12, 0,
                                     tzinfo=tzoffset(None, 7200)))

        d = parse_date("2016/04/03")
        # April 3rd
        self.assertEqual(d, datetime(2016, 4, 3, 0, 0))

        d = parse_date("03.04.2016")
        # April 3rd
        self.assertEqual(d, datetime(2016, 4, 3, 0, 0))

        # Non matching date returns None
        self.assertEqual(parse_date("7 Januar 17"), None)

    def test_08_compare_condition(self):
        self.assertTrue(compare_condition("100", 100))
        self.assertTrue(compare_condition("=100", 100))
        self.assertTrue(compare_condition(" = 100 ", 100))

        self.assertFalse(compare_condition("100 ", 99))

        self.assertTrue(compare_condition(">100", 101))
        self.assertFalse(compare_condition(">100", 100))
        self.assertFalse(compare_condition(">100", 1))

        self.assertTrue(compare_condition("<100", 10))
        self.assertTrue(compare_condition("  <100", 10))
        self.assertFalse(compare_condition("<100", 1000))
        self.assertFalse(compare_condition("<100", 100))

    def test_09_get_data_from_params(self):
        config_description = {
            "local":  {
                'cakey': 'string',
                'cacert': 'string',
                'openssl.cnf': 'string',
                'WorkingDir': 'string',
                'CSRDir': 'sting',
                'CertificateDir': 'string',
                'CRLDir': 'string',
                'CRL_Validity_Period': 'int',
                'CRL_Overlap_Period': 'int'}}
        params = {"type": "local", "cakey": "key", "cacert": "cert",
                  "bindpw": "secret", "type.bindpw": "password"}
        data, types, desc = get_data_from_params(params,
                                                 ["caconnector", "type"],
                                                 config_description,
                                                 "CA connector",
                                                 "local")
        self.assertEqual(data.get("cakey"), "key")
        self.assertEqual(data.get("bindpw"), "secret")
        self.assertEqual(types.get("bindpw"), "password")

    def test_10_parse_legacy_time(self):
        s = parse_legacy_time("01/04/17 10:00")
        self.assertTrue(s.startswith("2017-04-01T10:00"))

        s = parse_legacy_time("30/04/17 10:00")
        self.assertTrue(s.startswith("2017-04-30T10:00"))

        s = parse_legacy_time("2017-04-01T10:00+0200")
        self.assertEqual(s, "2017-04-01T10:00+0200")

    def test_11_int_to_hex(self):
        h = int_to_hex(32)
        self.assertEqual(h, "20")

        h = int_to_hex(1)
        self.assertEqual(h, "01")

        h = int_to_hex(10)
        self.assertEqual(h, "0A")

        h = int_to_hex(256)
        self.assertEqual(h, "0100")

        h = int_to_hex(4096)
        self.assertEqual(h, "1000")

        h = int_to_hex(65536)
        self.assertEqual(h, "010000")

    def test_12_compare_value_value(self):
        self.assertTrue(compare_value_value("1000", ">", "999"))
        self.assertTrue(compare_value_value("ABD", ">", "ABC"))
        self.assertTrue(compare_value_value(1000, "==", "1000"))
        self.assertTrue(compare_value_value("99", "<", "1000"))

        # compare dates
        self.assertTrue(compare_value_value(
                        datetime.now(tzlocal()).strftime(DATE_FORMAT), ">",
                        "2017-01-01T10:00+0200"))
        self.assertFalse(compare_value_value(
            datetime.now(tzlocal()).strftime(DATE_FORMAT), "<",
            "2017-01-01T10:00+0200"))
        # The timestamp in 10 hours is bigger than the current time
        self.assertTrue(compare_value_value(
            (datetime.now(tzlocal()) + timedelta(hours=10)).strftime(DATE_FORMAT),
            ">", datetime.now(tzlocal()).strftime(DATE_FORMAT)))

    def test_13_parse_time_offset_from_now(self):
        td = parse_timedelta("+5s")
        self.assertEqual(td, timedelta(seconds=5))
        td = parse_timedelta("-12m")
        self.assertEqual(td, timedelta(minutes=-12))
        td = parse_timedelta("+123h")
        self.assertEqual(td, timedelta(hours=123))
        td = parse_timedelta("+2d")
        self.assertEqual(td, timedelta(days=2))

        # It is allowed to start without a +/- which would mean a +
        td = parse_timedelta("12d")
        self.assertEqual(td, timedelta(days=12))

        # Does not contains numbers
        self.assertRaises(Exception, parse_timedelta, "+twod")

        s, td = parse_time_offset_from_now("Hello {now}+5d with 5 days.")
        self.assertEqual(s, "Hello {now} with 5 days.")
        self.assertEqual(td, timedelta(days=5))

        s, td = parse_time_offset_from_now("Hello {current_time}+5m!")
        self.assertEqual(s, "Hello {current_time}!")
        self.assertEqual(td, timedelta(minutes=5))

        s, td = parse_time_offset_from_now("Hello {current_time}-3habc")
        self.assertEqual(s, "Hello {current_time}abc")
        self.assertEqual(td, timedelta(hours=-3))

    def test_14_to_unicode(self):
        s = "kölbel"
        su = to_unicode(s)
        self.assertEqual(su, u"kölbel")

        s = u"kölbel"
        su = to_unicode(s)
        self.assertEqual(su, u"kölbel")

    def test_15_hash_passwords(self):
        p_hash = hash_password("pass0rd", "phpass")
        PH = PasswordHash()
        self.assertTrue(PH.check_password("pass0rd", p_hash))
        self.assertFalse(PH.check_password("passord", p_hash))

        # {SHA}
        p_hash = hash_password("passw0rd", "sha")
        self.assertTrue(check_sha(p_hash, "passw0rd"))
        self.assertFalse(check_sha(p_hash, "password"))

        # OTRS
        p_hash = hash_password("passw0rd", "otrs")
        self.assertTrue(otrs_sha256(p_hash, "passw0rd"))
        self.assertFalse(otrs_sha256(p_hash, "password"))

        # {SSHA}
        p_hash = hash_password("passw0rd", "ssha")
        self.assertTrue(check_ssha(p_hash, "passw0rd", hashlib.sha1, 20))
        self.assertFalse(check_ssha(p_hash, "password", hashlib.sha1, 20))

        # {SSHA256}
        p_hash = hash_password("passw0rd", "ssha256")
        self.assertTrue(check_ssha(p_hash, "passw0rd", hashlib.sha256, 32))
        self.assertFalse(check_ssha(p_hash, "password", hashlib.sha256, 32))

        # {SSHA512}
        p_hash = hash_password("passw0rd", "ssha512")
        self.assertTrue(check_ssha(p_hash, "passw0rd", hashlib.sha512, 64))
        self.assertFalse(check_ssha(p_hash, "password", hashlib.sha512, 64))
        
        # MD5Crypt
        p_hash = hash_password("passw0rd", "md5crypt")
        self.assertTrue(check_crypt(p_hash, "passw0rd"))
        self.assertFalse(check_crypt(p_hash, "password"))
        
        # SHA512Crypt
        p_hash = hash_password("passw0rd", "sha512crypt")
        self.assertTrue(check_crypt(p_hash, "passw0rd"))
        self.assertFalse(check_crypt(p_hash, "password"))

    def test_16_parse_int(self):
        r = parse_int("xxx", 12)
        self.assertEqual(r, 12)
        r = parse_int("ABC", 11)
        self.assertEqual(r, 2748)
        r = parse_int("ABCX", 11)
        self.assertEqual(r, 11)
        r = parse_int(123)
        self.assertEqual(r, 123)
        r = parse_int(0x12)
        self.assertEqual(r, 18)
        r = parse_int("0x12")
        self.assertEqual(r, 18)
        r = parse_int("123")
        self.assertEqual(r, 123)

    def test_17_convert_column_to_unicode(self):
        self.assertEqual(convert_column_to_unicode(None), None)
        self.assertEqual(convert_column_to_unicode(True), "True")
        self.assertEqual(convert_column_to_unicode(False), "False")
        self.assertEqual(convert_column_to_unicode(b"yes"), u"yes")
        self.assertEqual(convert_column_to_unicode(u"yes"), u"yes")<|MERGE_RESOLUTION|>--- conflicted
+++ resolved
@@ -13,12 +13,8 @@
                                    parse_time_offset_from_now,
                                    parse_timedelta, to_unicode,
                                    hash_password, PasswordHash, check_ssha,
-<<<<<<< HEAD
-                                   check_sha, otrs_sha256, parse_int, check_crypt)
-=======
-                                   check_sha, otrs_sha256, parse_int,
+                                   check_sha, otrs_sha256, parse_int, check_crypt,
                                    convert_column_to_unicode)
->>>>>>> 42b02149
 from datetime import timedelta, datetime
 from netaddr import IPAddress, IPNetwork, AddrFormatError
 from dateutil.tz import tzlocal, tzoffset
